--- conflicted
+++ resolved
@@ -33,12 +33,9 @@
 b.benchmark_run(lj, 100, 10)
 
 # Parallel Execution
-<<<<<<< HEAD
-parallel_ga(25, 100, conv_iters=4, num_clusters=8, bh_optimizer=BasinHoppingOptimizer())
-=======
 for i in lj:
-    parallel_ga(ga, "C" + str(i), 100, 10, max_local_steps=10000)
->>>>>>> 10fe49d0
+    bh = BasinHoppingOptimizer()
+    parallel_ga(ga, "C" + str(i), 100, 10, max_local_steps=10000, bh_optimizer=bh)
 
 # Visualize Results (run serially)
 for i in lj:
