"""
Parallel implementation of the basin hopping algorithm
On linux can be ran with
>> PYTHONPATH=$PYTHONPATH:/home/martin/Projects/PycharmProjects/CSE_Project
mpiexec -n 10 python auxiliary/parallel_bh.py
"""

import sys
import os
import time
from ase import Atoms
from ase.optimize import FIRE
from ase.io import write
import numpy as np
from mpi4py import MPI  # pylint: disable=E0611

sys.path.append("./")

from src.basin_hopping_optimizer import BasinHoppingOptimizer  # pylint: disable=C0413
from auxiliary.cambridge_database import get_cluster_energy  # pylint: disable=C0413


lj = 13  # pylint: disable=C0103

comm = MPI.COMM_WORLD
size = comm.Get_size()
rank = comm.Get_rank()

print(rank, flush=True)
bh = BasinHoppingOptimizer(local_optimizer=FIRE, comm=comm, log=False)

start = time.time()
<<<<<<< HEAD
bh.run(max_iterations=10, num_atoms=13, atom_type="Fe", conv_iters=150)
=======
bh.run(max_iterations=10, num_atoms=lj, atom_type="C")
>>>>>>> 6b144cd9

runtime = time.time() - start
print(f"Energy is {bh.best_potential} in process {rank} found in {runtime} for {bh.current_iteration} iterations")

comm.barrier()
print(f'After barrier {rank}')
if rank == 0:
    best_cluster = bh.best_config
    best_energy = bh.best_potential
    rank_best = 0
    for i in range(size - 1):
        data = np.ones((bh.utility.num_atoms, 3))
        print("Receiving...")
        comm.Recv([data, MPI.DOUBLE], tag=MPI.ANY_TAG)
        rank_curr = MPI.Status().tag

        new_cluster = Atoms(bh.utility.atom_type + str(bh.utility.num_atoms), positions=data)  # type: ignore
        new_cluster.calc = bh.calculator()
        new_energy = new_cluster.get_potential_energy()  # type: ignore

        if new_energy < best_energy:
            best_cluster = new_cluster
            best_energy = new_energy
            rank_best = rank_curr

<<<<<<< HEAD
    print(f"Best energy is {best_energy} from {rank_best}")
    print(f"Actual best is    {get_cluster_energy(bh.num_atoms, bh.atom_type)}")
=======
    print(f"Best energy is {best_energy}")
    best = get_cluster_energy(bh.num_atoms, "./")
    print(f"Actual best is {best}")
    if not os.path.exists("./data/optimizer"):
        os.mkdir("./data/optimizer")
    write(f"data/optimizer/LJ{lj}.xyz", best_cluster)
>>>>>>> 6b144cd9

else:
    data = bh.current_cluster.positions
    comm.Send([data, MPI.DOUBLE], dest=0)<|MERGE_RESOLUTION|>--- conflicted
+++ resolved
@@ -30,11 +30,7 @@
 bh = BasinHoppingOptimizer(local_optimizer=FIRE, comm=comm, log=False)
 
 start = time.time()
-<<<<<<< HEAD
-bh.run(max_iterations=10, num_atoms=13, atom_type="Fe", conv_iters=150)
-=======
 bh.run(max_iterations=10, num_atoms=lj, atom_type="C")
->>>>>>> 6b144cd9
 
 runtime = time.time() - start
 print(f"Energy is {bh.best_potential} in process {rank} found in {runtime} for {bh.current_iteration} iterations")
@@ -60,18 +56,13 @@
             best_energy = new_energy
             rank_best = rank_curr
 
-<<<<<<< HEAD
-    print(f"Best energy is {best_energy} from {rank_best}")
-    print(f"Actual best is    {get_cluster_energy(bh.num_atoms, bh.atom_type)}")
-=======
     print(f"Best energy is {best_energy}")
     best = get_cluster_energy(bh.num_atoms, "./")
     print(f"Actual best is {best}")
     if not os.path.exists("./data/optimizer"):
         os.mkdir("./data/optimizer")
     write(f"data/optimizer/LJ{lj}.xyz", best_cluster)
->>>>>>> 6b144cd9
 
 else:
     data = bh.current_cluster.positions
-    comm.Send([data, MPI.DOUBLE], dest=0)+    comm.Send([data, MPI.DOUBLE], dest=0, tag=1)