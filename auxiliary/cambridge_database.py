"""
Global minima Database module
"""

import os
import sys
import requests
from ase.io import read
from ase.calculators.lj import LennardJones


def create_xyz_file(atoms: int, root: str = "../") -> str:
    """
    Makes a request to the Cambridge database and creates a .xyz file from it.
    :param atoms: Number of atoms in cluster.
    :param root: Directory root folder.
    :return: The file path.
    """
    name = root + f"data/database/LJ{atoms}.xyz"
    if not os.path.exists(name):
        response = requests.get(
            f"http://doye.chem.ox.ac.uk/jon/structures/LJ/points/{atoms}", timeout=2
        )
        print("GET request sent to the database")
        if response.status_code != 200:
            print(f"ERROR: Web request failed with {response}", file=sys.stderr)

        values = response.text
        result = str(atoms) + "\n\n"
        for line in iter(values.splitlines()):
            result += "C" + line + "\n"

        if not os.path.exists(root + "data/database"):
            if not os.path.exists(root + "data"):
                os.mkdir(root + "data")
            os.mkdir(root + "data/database")

        with open(name, "w", encoding="UTF-8") as file:
            file.write(result)
    return name


def get_cluster_energy(atoms: int, root: str = "../") -> float:
    """
    Creates a file from the database and prints its energy
    :param atoms: Number of atoms in cluster.
    :param root: Directory root folder.
    :return: Database global minima potential energy.
    """
    filename = create_xyz_file(atoms, root)
    cluster = read(filename)

    cluster.calc = LennardJones()  # type: ignore
<<<<<<< HEAD
    # print("Database Energy: ", cluster.get_potential_energy())  # type: ignore
=======
>>>>>>> 6b144cd9
    return cluster.get_potential_energy()  # type: ignore<|MERGE_RESOLUTION|>--- conflicted
+++ resolved
@@ -51,8 +51,4 @@
     cluster = read(filename)
 
     cluster.calc = LennardJones()  # type: ignore
-<<<<<<< HEAD
-    # print("Database Energy: ", cluster.get_potential_energy())  # type: ignore
-=======
->>>>>>> 6b144cd9
     return cluster.get_potential_energy()  # type: ignore