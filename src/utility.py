--- conflicted
+++ resolved
@@ -113,10 +113,6 @@
 
             accept: float
             if rejected > 5:
-<<<<<<< HEAD
-=======
-                print("MAKING BIG MOVES", flush=True)
->>>>>>> 76057d1c
                 self.big_jumps.append(self.global_optimizer.current_iteration)
                 break
 
