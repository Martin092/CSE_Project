"""Basin Hopping Optimizer module"""

import sys
import time
from typing import Any

import matplotlib.pyplot as plt
from ase import Atoms
from ase.optimize import BFGS
from ase.calculators.lj import LennardJones
from ase.io import write
import numpy as np
from mpi4py import MPI
from src.global_optimizer import GlobalOptimizer
from src.oxford_database import get_cluster_energy


class BasinHoppingOptimizer(GlobalOptimizer):
    """
    A class for optimizing atomic clusters using the basin hopping algorithm

    Attributes:
        local_optimizer     the optimizer used for local optimization of the clusters
        atoms               number of atoms that we want to optimize
        atom_type           type of the atoms
        calculator          the calculator used for calculating the intermolecular potentials
        num_clusters        the number of clusters we want to work on (sequentially)
        alpha               the minimum energy difference between the lowest and highest
        energy pair for angular movements to take place. Keep in mind that this parameter
        changes overtime and will oscillate around a certain value. Optimally it should
        start around that value.
        sensitivity         how quickly will alpha change. Larger values result in bigger oscillations
    """

    def __init__(
        self,
        local_optimizer: Any,
        atoms: int,
        atom_type: str,
        calculator: Any = LennardJones,
        num_clusters: int = 1,
        alpha: float = 2,
        sensitivity: float = 0.3,
        comm: MPI.Intracomm | None = None,
    ) -> None:
        super().__init__(
            num_clusters=num_clusters,
            local_optimizer=local_optimizer,
            atoms=atoms,
            atom_type=atom_type,
            calculator=calculator,
            comm=comm,
        )
        self.last_energy = float("inf")
        self.alpha = alpha
        self.angular_moves = 0
        self.alphas = np.array([self.alpha])
        self.sensitivity = sensitivity

    def iteration(self) -> None:
        # TODO: make sure the algorithm doesnt stay for too long on the same energy levels
        """
        Performs single iteration of the Basin Hopping Optimizer.
        :return: None.
        """
        if self.comm:
            print(f"Iteration {self.current_iteration} in {self.comm.Get_rank()}")
        else:
            print(f"Iteration {self.current_iteration} alpha: {self.alpha}")
        if self.current_iteration == 0:
            self.last_energy = self.cluster_list[0].get_potential_energy()

        for index, clus in enumerate(self.cluster_list):
            self.last_energy = self.cluster_list[index].get_potential_energy()

            energies = self.cluster_list[index].get_potential_energies()
            min_en = min(energies)
            max_energy = max(energies)

            if self.current_iteration > 10 and self.stuck_in_minima(10):
                print("Big step")
                temp = self.utility.temp
                self.utility.temp = 100
                self.utility.random_step(clus)
                self.utility.temp = temp
            else:
                if max_energy - min_en < self.alpha:
                    self.utility.random_step(clus)
                else:
                    self.angular_moves += 1
                    self.utility.angular_movement(clus)

            if self.current_iteration != 0:
                fraction = self.angular_moves / self.current_iteration
                self.alpha = self.alpha * (1 - self.sensitivity * (0.5 - fraction))

            self.alphas = np.append(self.alphas, self.alpha)
            self.optimizers[index].run(fmax=0.2)
            self.history[index].append(clus.copy())

<<<<<<< HEAD
    def stuck_in_minima(self, depth: int):
        curr_energy = self.cluster_list[0].get_potential_energy()
        not_stuck = True
        for i in reversed(range(depth)):
            index = len(self.history[0]) - i - 1

            clus = self.history[0][index]
            clus.calc = self.calculator()
            diff = clus.get_potential_energy() - curr_energy

            not_stuck &= diff < 0.00001

        return not_stuck




    def is_converged(self) -> bool:
=======
    def is_converged(self, conv_iters: int = 10) -> bool:
>>>>>>> 90b02876
        """
        Checks if convergence criteria is satisfied.
        :param conv_iters: Number of iterations to be considered.
        :return: True if convergence criteria is met, otherwise False.
        """
        if self.current_iteration < 10:
            return False

        ret = True
        cur = self.cluster_list[0].get_potential_energy()
        for i in range(self.current_iteration - 8, self.current_iteration - 1):
            self.history[0][i].calc = self.calculator()
            energy_hist = self.history[0][i].get_potential_energy()
            ret &= bool(abs(cur - energy_hist) <= 1e-14)
        # return ret
        return False

    def seed(self, starting_from: int) -> Atoms:
        """
        Finds the best cluster by starting from the given number atoms,
        globally optimizing and then either adding or removing atoms
        until you get to the desired number defined in self.atoms
        :param starting_from: The number of atoms you want to start from
        :return: A cluster of size self.atoms that is hopefully closer to the global minima
        """
        assert (
            starting_from != self.atoms
        ), "You cant seed from the same cluster size as the one you are optimizing for"
        assert self.atoms in {
            starting_from + 1,
            starting_from - 1,
        }, "Seeding only works with one more or one less atoms"

        min_energy = float("inf")
        best_cluster: Atoms
        for i in range(10):
            alg = BasinHoppingOptimizer(
                local_optimizer=self.local_optimizer,
                atoms=starting_from,
                atom_type=self.atom_type,
            )
            alg.run(1000)

            energy_curr = alg.cluster_list[0].get_potential_energy()
            if energy_curr < min_energy:
                min_energy = energy_curr
                best_cluster = alg.cluster_list[0]

        write("clusters/seeded_LJ_before.xyz", best_cluster)
        print(f"seeding before {best_cluster.get_potential_energy()}")  # type: ignore

        # Add or remove atom from the found cluster
        positions = None
        if starting_from > self.atoms:
            # if we started with more atoms just remove the highest energy one
            energies = best_cluster.get_potential_energies()  # type: ignore
            index = np.argmax(energies)
            positions = np.delete(best_cluster.positions, index, axis=0)
        else:
            # if we started with fewer atoms add at the distance
            # furthest from the center of mass plus some random number between 0 and 1
            best_cluster.set_center_of_mass(0)  # type: ignore
            distances = np.zeros(starting_from)
            for i in range(starting_from):
                distances[i] = np.linalg.norm(best_cluster.positions[i])

            max_dist = np.max(distances)

            new_pos = max_dist + np.random.rand(1, 3)
            positions = best_cluster.positions.copy()
            if positions is None:
                sys.exit("Something went wrong")
            positions = np.vstack((positions, new_pos))

        new_cluster = Atoms(self.atom_type + str(self.atoms), positions=positions)  # type: ignore
        new_cluster.calc = self.calculator()

        write("clusters/seeded_LJ_finished.xyz", new_cluster)
        print(f"seeded finished {new_cluster.get_potential_energy()}")  # type: ignore

        return new_cluster


if __name__ == "__main__":
    bh = BasinHoppingOptimizer(local_optimizer=BFGS, atoms=13, atom_type="Fe")
    print(bh.box_length)

    start = time.time()
    bh.run(500)
    print(f"Algorithm finished for {time.time() - start}")

    energy, cluster = bh.best_energy_cluster()
    print(f"Result: {energy}")
    print(f"Actual: {get_cluster_energy(bh.atoms, bh.atom_type)}")

    print(bh.current_iteration)
    print(bh.angular_moves)

    print(f"alpha: {bh.alpha}")
    print(f"step: {bh.utility.step}")

    plt.plot(bh.alphas)
    plt.title("Alpha values per iteration")
    plt.xlabel("Iteration")
    plt.ylabel("Alpha value")
    plt.show()

    # bh.plot_energies()

    write("clusters/LJmin.xyz", cluster)<|MERGE_RESOLUTION|>--- conflicted
+++ resolved
@@ -98,7 +98,6 @@
             self.optimizers[index].run(fmax=0.2)
             self.history[index].append(clus.copy())
 
-<<<<<<< HEAD
     def stuck_in_minima(self, depth: int):
         curr_energy = self.cluster_list[0].get_potential_energy()
         not_stuck = True
@@ -115,11 +114,7 @@
 
 
 
-
-    def is_converged(self) -> bool:
-=======
     def is_converged(self, conv_iters: int = 10) -> bool:
->>>>>>> 90b02876
         """
         Checks if convergence criteria is satisfied.
         :param conv_iters: Number of iterations to be considered.
