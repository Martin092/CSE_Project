--- conflicted
+++ resolved
@@ -11,10 +11,6 @@
 from ase.io import write
 import numpy as np
 from mpi4py import MPI
-<<<<<<< HEAD
-=======
-
->>>>>>> 98a7c1d0
 from src.global_optimizer import GlobalOptimizer
 from src.oxford_database import get_cluster_energy
 
@@ -45,10 +41,7 @@
         num_clusters: int = 1,
         alpha: float = 2,
         sensitivity: float = 0.3,
-<<<<<<< HEAD
-=======
         comm: MPI.Intracomm | None = None,
->>>>>>> 98a7c1d0
     ) -> None:
         super().__init__(
             num_clusters=num_clusters,
@@ -181,73 +174,10 @@
 
         return new_cluster
 
-<<<<<<< HEAD
-    def run_parallel(
-        self, max_iterations: int, seed: Atoms | None = None, cpus: int = 2
-    ) -> None:
-=======
     def plot_energies(self) -> None:
->>>>>>> 98a7c1d0
         """
         Plots the energy values over the course of the entire run
         """
-<<<<<<< HEAD
-        comm = MPI.COMM_WORLD
-        size = comm.Get_size()
-        rank = comm.Get_rank()
-
-        self.setup(seed)
-        while self.current_iteration < max_iterations and not self.is_converged():
-            self.iteration()
-            self.current_iteration += 1
-
-        # if rank != 0:
-        #     energy, cluster = self.best_energy()
-        #     comm.send(energy, dest=0, tag=1)
-        #     print(f"send from {rank}")
-        # else:
-        #     for i in range(size - 1):
-        #         energy = comm.recv(tag=1)
-        #         print(energy)
-        #
-        # MPI.Finalize()
-
-
-bh = BasinHoppingOptimizer(local_optimizer=BFGS, atoms=38, atom_type="Fe")
-print(bh.box_length)
-
-bh.run(5000)
-print("Algorithm finished")
-
-energy, cluster = bh.best_energy(0)
-print(f"Result: {energy}")
-print(f"Actual: {get_cluster_energy(bh.atoms, bh.atom_type)}")
-
-print(bh.current_iteration)
-print(bh.angular_moves)
-
-print(f"alpha: {bh.alpha}")
-print(f"step: {bh.utility.step}")
-
-plt.plot(bh.alphas)
-plt.title("Alpha values per iteration")
-plt.xlabel("Iteration")
-plt.ylabel("Alpha value")
-plt.show()
-
-energies = np.array([])
-for clus in bh.history[0]:
-    clus.calc = bh.calculator()
-    energies = np.append(energies, clus.get_potential_energy())
-
-plt.plot(energies)
-plt.title(f"Energy levels discovered for LJ{bh.atoms}")
-plt.xlabel("Iteration")
-plt.ylabel("Energy")
-plt.show()
-
-write("clusters/LJmin.xyz", cluster)
-=======
         energies = np.array([])
         for clus in self.history[0]:
             clus.calc = self.calculator()
@@ -286,5 +216,4 @@
 
     bh.plot_energies()
 
-    write("clusters/LJmin.xyz", cluster)
->>>>>>> 98a7c1d0
+    write("clusters/LJmin.xyz", cluster)