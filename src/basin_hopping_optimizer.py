--- conflicted
+++ resolved
@@ -36,21 +36,13 @@
         alpha: float = 2,
         sensitivity: float = 0.3,
         comm: MPI.Intracomm | None = None,
-<<<<<<< HEAD
-        log: bool = True
-=======
         debug: bool = False,
->>>>>>> 6b144cd9
     ) -> None:
         super().__init__(
             local_optimizer=local_optimizer,
             calculator=calculator,
             comm=comm,
-<<<<<<< HEAD
-            log=log
-=======
             debug=debug,
->>>>>>> 6b144cd9
         )
         self.last_energy = float("inf")
         self.alpha = alpha
@@ -63,11 +55,11 @@
         Performs single iteration of the Basin Hopping Optimizer.
         :return: None.
         """
-        if self.comm and self.log:
+        if self.comm and self.debug:
             print(
                 f"Iteration {self.current_iteration} in {self.comm.Get_rank()}"
             )  # pragma: no cover
-        elif self.log:
+        elif self.debug:
             print(f"Iteration {self.current_iteration}")
 
         if self.current_iteration == 0:
@@ -79,20 +71,11 @@
         min_en = min(energies)
         max_energy = max(energies)
 
-<<<<<<< HEAD
-        if np.random.rand() < 0:
-            self.utility.twist(self.current_cluster)
-            print('get twisted')
-=======
         if max_energy - min_en < self.alpha:
             self.utility.random_step(self.current_cluster)
->>>>>>> 6b144cd9
         else:
-            if max_energy - min_en < self.alpha:
-                self.utility.random_step()
-            else:
-                self.angular_moves += 1
-                self.utility.angular_movement(self.current_cluster)
+            self.angular_moves += 1
+            self.utility.angular_movement(self.current_cluster)
 
             if self.current_iteration != 0:
                 fraction = self.angular_moves / self.current_iteration
