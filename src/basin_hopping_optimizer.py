"""TODO: Write this."""
import sys
import time
from typing import Any

import matplotlib.pyplot as plt
from ase import Atoms
from ase.optimize import BFGS
from ase.calculators.lj import LennardJones
from ase.io import write
import numpy as np
from mpi4py import MPI

from src.global_optimizer import GlobalOptimizer
from src.oxford_database import get_cluster_energy


class BasinHoppingOptimizer(GlobalOptimizer):
    """
    A class for optimizing atomic clusters using the basin hopping algorithm

    Attributes:
        local_optimizer     the optimizer used for local optimization of the clusters
        atoms               number of atoms that we want to optimize
        atom_type           type of the atoms
        calculator          the calculator used for calculating the intermolecular potentials
        num_clusters        the number of clusters we want to work on (sequentially)
        alpha               the minimum energy difference between the lowest and highest
        energy pair for angular movements to take place. Keep in mind that this parameter
        changes overtime and will oscillate around a certain value. Optimally it should
        start around that value.
        sensitivity         how quickly will alpha change. Larger values result in bigger oscillations
    """

    def __init__(
        self,
        local_optimizer: Any,
        atoms: int,
        atom_type: str,
        calculator: Any = LennardJones,
        num_clusters: int = 1,
        alpha: float = 2,
        sensitivity: float = 0.3,
        comm: MPI.Intracomm | None = None,
    ) -> None:
        super().__init__(
            num_clusters=num_clusters,
            local_optimizer=local_optimizer,
            atoms=atoms,
            atom_type=atom_type,
            calculator=calculator,
            comm=comm,
        )
        self.last_energy = float("inf")
        self.alpha = alpha
        self.angular_moves = 0
        self.alphas = np.array([self.alpha])
        self.sensitivity = sensitivity

    def iteration(self) -> None:
        # TODO: make sure the algorithm doesnt stay for too long on the same energy levels
        """
        TODO: Write this.
        :return:
        """
        if self.comm:
            print(f"Iteration {self.current_iteration} in {self.comm.Get_rank()}")
        else:
            print(f"Iteration {self.current_iteration}")
        if self.current_iteration == 0:
            self.last_energy = self.cluster_list[0].get_potential_energy()

        for index, clus in enumerate(self.cluster_list):
            self.last_energy = self.cluster_list[index].get_potential_energy()

            energies = self.cluster_list[index].get_potential_energies()
            min_en = min(energies)
            max_energy = max(energies)

            # self.disturber.random_step(cluster)
<<<<<<< HEAD
            if max_energy - min_en < self.alpha:
                self.disturber.random_step(clus)
            else:
                self.angular_moves += 1
                self.disturber.angular_movement(clus)
=======
            if abs(min_en - max_energy) < 1.5:
                self.utility.random_step(clus)
            else:
                self.utility.angular_movement(clus)
>>>>>>> d622c7c9

            if self.current_iteration != 0:
                fraction = self.angular_moves / self.current_iteration
                self.alpha = self.alpha * (1 - self.sensitivity * (0.5 - fraction))

            self.alphas = np.append(self.alphas, self.alpha)
            self.optimizers[index].run(fmax=0.2)
            self.history[index].append(clus.copy())

    def is_converged(self) -> bool:
        """
        TODO: Write this.
        :return:
        """
        if self.current_iteration < 10:
            return False

        ret = True
        cur = self.cluster_list[0].get_potential_energy()
        for i in range(self.current_iteration - 8, self.current_iteration - 1):
            self.history[0][i].calc = self.calculator()
            energy_hist = self.history[0][i].get_potential_energy()
            ret &= bool(abs(cur - energy_hist) <= 1e-14)
        # return ret
        return False

    def seed(self, starting_from: int) -> Atoms:
        """
        Finds the best cluster by starting from the given number atoms,
        globally optimizing and then either adding or removing atoms
        until you get to the desired number defined in self.atoms
        :param starting_from: The number of atoms you want to start from
        :return: A cluster of size self.atoms that is hopefully closer to the global minima
        """
        assert (
            starting_from != self.atoms
        ), "You cant seed from the same cluster size as the one you are optimizing for"
        assert self.atoms in {
            starting_from + 1,
            starting_from - 1,
        }, "Seeding only works with one more or one less atoms"

        min_energy = float("inf")
        best_cluster: Atoms
        for i in range(10):
            alg = BasinHoppingOptimizer(
                local_optimizer=self.local_optimizer,
                atoms=starting_from,
                atom_type=self.atom_type,
            )
            alg.run(1000)

            energy_curr = alg.cluster_list[0].get_potential_energy()
            if energy_curr < min_energy:
                min_energy = energy_curr
                best_cluster = alg.cluster_list[0]

        write("clusters/seeded_LJ_before.xyz", best_cluster)
        print(f"seeding before {best_cluster.get_potential_energy()}")  # type: ignore

        # Add or remove atom from the found cluster
        positions = None
        if starting_from > self.atoms:
            # if we started with more atoms just remove the highest energy one
            energies = best_cluster.get_potential_energies()  # type: ignore
            index = np.argmax(energies)
            positions = np.delete(best_cluster.positions, index, axis=0)
        else:
            # if we started with fewer atoms add at the distance
            # furthest from the center of mass plus some random number between 0 and 1
            best_cluster.set_center_of_mass(0)  # type: ignore
            distances = np.zeros(starting_from)
            for i in range(starting_from):
                distances[i] = np.linalg.norm(best_cluster.positions[i])

            max_dist = np.max(distances)

            new_pos = max_dist + np.random.rand(1, 3)
            positions = best_cluster.positions.copy()
            if positions is None:
                sys.exit("Something went wrong")
            positions = np.vstack((positions, new_pos))

        new_cluster = Atoms(self.atom_type + str(self.atoms), positions=positions)  # type: ignore
        new_cluster.calc = self.calculator()

        write("clusters/seeded_LJ_finished.xyz", new_cluster)
        print(f"seeded finished {new_cluster.get_potential_energy()}")  # type: ignore

        return new_cluster

    def plot_energies(self) -> None:
        """
        Plots the energy values over the course of the entire run
        """
        energies = np.array([])
        for clus in self.history[0]:
            clus.calc = self.calculator()
            energies = np.append(energies, clus.get_potential_energy())

        plt.plot(energies)
        plt.title(f"Energy levels discovered for LJ{self.atoms}")
        plt.xlabel("Iteration")
        plt.ylabel("Energy")
        plt.show()


if __name__ == "__main__":
    bh = BasinHoppingOptimizer(local_optimizer=BFGS, atoms=13, atom_type="Fe")
    print(bh.box_length)

    start = time.time()
    bh.run(200)
    print(f"Algorithm finished for {time.time() - start}")

    energy, cluster = bh.best_energy(0)
    print(f"Result: {energy}")
    print(f"Actual: {get_cluster_energy(bh.atoms, bh.atom_type)}")

    print(bh.current_iteration)
    print(bh.angular_moves)

    print(f"alpha: {bh.alpha}")
    print(f"step: {bh.disturber.step}")

    plt.plot(bh.alphas)
    plt.title("Alpha values per iteration")
    plt.xlabel("Iteration")
    plt.ylabel("Alpha value")
    plt.show()

    bh.plot_energies()

    write("clusters/LJmin.xyz", cluster)<|MERGE_RESOLUTION|>--- conflicted
+++ resolved
@@ -1,4 +1,5 @@
 """TODO: Write this."""
+
 import sys
 import time
 from typing import Any
@@ -78,18 +79,11 @@
             max_energy = max(energies)
 
             # self.disturber.random_step(cluster)
-<<<<<<< HEAD
             if max_energy - min_en < self.alpha:
-                self.disturber.random_step(clus)
+                self.utility.random_step(clus)
             else:
                 self.angular_moves += 1
-                self.disturber.angular_movement(clus)
-=======
-            if abs(min_en - max_energy) < 1.5:
-                self.utility.random_step(clus)
-            else:
                 self.utility.angular_movement(clus)
->>>>>>> d622c7c9
 
             if self.current_iteration != 0:
                 fraction = self.angular_moves / self.current_iteration
@@ -202,7 +196,7 @@
     print(bh.box_length)
 
     start = time.time()
-    bh.run(200)
+    bh.run(100)
     print(f"Algorithm finished for {time.time() - start}")
 
     energy, cluster = bh.best_energy(0)
@@ -213,7 +207,7 @@
     print(bh.angular_moves)
 
     print(f"alpha: {bh.alpha}")
-    print(f"step: {bh.disturber.step}")
+    print(f"step: {bh.utility.step}")
 
     plt.plot(bh.alphas)
     plt.title("Alpha values per iteration")
