"""TODO: Write this."""

import time
from abc import ABC, abstractmethod
from typing import Any, List
from ase import Atoms
from ase.io import write, Trajectory
import numpy as np
from src.disturber import Disturber


class GlobalOptimizer(ABC):
    """
    TODO: Write this.
    """

    def __init__(
        self,
        num_clusters: int,
        local_optimizer: Any,
        atoms: int,
        atom_type: str,
        calculator: Any,
    ) -> None:
        self.history: List = []
        self.cluster_list: List = []
        self.optimizers: List = []
        self.local_optimizer = local_optimizer
        self.current_iteration = 0
        self.num_clusters = num_clusters
        self.atoms = atoms
        self.covalent_radius = 1.0
        self.box_length = (
            2
            * self.covalent_radius
            * (1 / 2 + ((3.0 * self.atoms) / (4 * np.pi * np.sqrt(2))) ** (1 / 3))
        )
        self.atom_type = atom_type
        self.calculator = calculator
        self.disturber = Disturber(self)
        self.execution_time: float = 0.0

    @abstractmethod
    def iteration(self) -> None:
        """
        TODO: Write this.
        :return:
        """

    @abstractmethod
    def is_converged(self) -> bool:
        """
        TODO: Write this.
        :return:
        """

    def setup(self, seed: Atoms | None = None) -> None:
        """
        Sets up the clusters by either initializing random clusters or using the seed provided
        :param seed: A cluster that is used as initial point of the optimization
        :return:
        """
        self.current_iteration = 0
        self.history = []
        self.cluster_list = []
        self.optimizers = []
        for _ in range(self.num_clusters):
            clus: Atoms
            if seed:
                clus = seed.copy()  # type: ignore
            else:
                positions = (
                    (np.random.rand(self.atoms, 3) - 0.5) * self.box_length * 1.5
                )  # 1.5 is a magic number
                # In the future, instead of number of atoms,
                # we ask the user to choose how many atoms they want for each atom type.
                clus = Atoms(self.atom_type + str(self.atoms), positions=positions)  # type: ignore
            clus.calc = self.calculator()
            self.cluster_list.append(clus)
            opt = self.local_optimizer(clus, logfile="log.txt")
            self.optimizers.append(opt)

    def run(self, max_iterations: int, seed: Atoms | None = None) -> None:
        """
        TODO: Write this.
        :param max_iterations:
        :return:
        """
<<<<<<< HEAD
        start_time = time.time()
        self.setup()
=======
        self.setup(seed)
>>>>>>> b92416b9

        while self.current_iteration < max_iterations and not self.is_converged():
            self.history.append([])
            self.iteration()
            self.current_iteration += 1

        self.execution_time = time.time() - start_time

    def write_to_file(self, filename: str, cluster_index: int = 0) -> None:
        """
        Writes the cluster to a .xyz file.
        :param filename: the name of the file, does not matter if it has the .xyz extension
        :param cluster_index: which cluster will be written
        """
        filename = filename if filename[-4:] == ".xyz" else filename + ".xyz"
        write(f"clusters/{filename}", self.cluster_list[cluster_index])

<<<<<<< HEAD
    def compare_clusters(self, cluster1: Atoms, cluster2: Atoms) -> np.bool:
        """
        Checks whether two clusters are equal based on their potential energy.
        This method may be changed in the future to use more sophisticated methods,
        such as overlap matrix fingerprint thresholding.
        :param cluster1: First cluster
        :param cluster2: Second cluster
        :return: boolean
        """
        return np.isclose(cluster1.get_potential_energy(), cluster2.get_potential_energy())  # type: ignore
=======
    def write_trajectory(self, filename: str, cluster_index=0):
        with Trajectory(filename, mode='w') as traj:
            for cluster in self.history[cluster_index]:
                traj.write(cluster)
>>>>>>> b92416b9

    def append_history(self) -> None:
        """
        Appends copies of all the clusters in the clusterList to the history.
        Copies are used since clusters are passed by reference
        :return:
        """
        for i, cluster in enumerate(self.cluster_list):
            self.history[i].append(cluster.copy())

    def compare_clusters(self, cluster1, cluster2):
        """
        Checks whether two clusters are equal based on their potential energy.
        This method may be changed in the future to use more sophisticated methods,
        such as overlap matrix fingerprint thresholding.
        :param cluster1: First cluster
        :param cluster2: Second cluster
        :return: boolean
        """
        return np.isclose(cluster1.get_potential_energy(), cluster2.get_potential_energy(), atol=1e-7, rtol=0)

    def get_best_cluster_found(self, cluster_index=0):
        # TODO Make this work for multiple clusters
        min_energy = float('inf')
        best_cluster = None
        for cluster in self.history[cluster_index]:
            cluster.calc = self.calculator()
            curr_energy = cluster.get_potential_energy()
            if curr_energy < min_energy:
                min_energy = curr_energy
                best_cluster = cluster

        return best_cluster<|MERGE_RESOLUTION|>--- conflicted
+++ resolved
@@ -86,12 +86,8 @@
         :param max_iterations:
         :return:
         """
-<<<<<<< HEAD
         start_time = time.time()
-        self.setup()
-=======
         self.setup(seed)
->>>>>>> b92416b9
 
         while self.current_iteration < max_iterations and not self.is_converged():
             self.history.append([])
@@ -109,7 +105,6 @@
         filename = filename if filename[-4:] == ".xyz" else filename + ".xyz"
         write(f"clusters/{filename}", self.cluster_list[cluster_index])
 
-<<<<<<< HEAD
     def compare_clusters(self, cluster1: Atoms, cluster2: Atoms) -> np.bool:
         """
         Checks whether two clusters are equal based on their potential energy.
@@ -120,12 +115,11 @@
         :return: boolean
         """
         return np.isclose(cluster1.get_potential_energy(), cluster2.get_potential_energy())  # type: ignore
-=======
+
     def write_trajectory(self, filename: str, cluster_index=0):
         with Trajectory(filename, mode='w') as traj:
             for cluster in self.history[cluster_index]:
                 traj.write(cluster)
->>>>>>> b92416b9
 
     def append_history(self) -> None:
         """
