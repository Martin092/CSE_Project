--- conflicted
+++ resolved
@@ -127,8 +127,7 @@
         for i, cluster in enumerate(self.cluster_list):
             self.history[i].append(cluster.copy())
 
-<<<<<<< HEAD
-    def get_best_cluster_found(self, cluster_index: int = 0) -> Any:
+    def best_energy(self, index: int = 0):
         """
         Finds the cluster with the lowest energy from the cluster history
         :param cluster_index: Which cluster history to look through
@@ -136,22 +135,12 @@
         """
         # TODO Make this work for multiple clusters
         min_energy = float("inf")
-        best_cluster = None
-        for cluster in self.history[cluster_index]:
-=======
-    def best_energy(self, index: int = 0):
-        min_energy = float("inf")
         best_cluster: Atoms = self.cluster_list[index][0]
         for cluster in self.history[index]:
->>>>>>> 7ecaafbd
             cluster.calc = self.calculator()
             curr_energy = cluster.get_potential_energy()
             if curr_energy < min_energy:
                 min_energy = curr_energy
                 best_cluster = cluster
 
-<<<<<<< HEAD
-        return best_cluster
-=======
-        return min_energy, best_cluster
->>>>>>> 7ecaafbd
+        return min_energy, best_cluster