"""TODO: Write this."""

import time
from abc import ABC, abstractmethod
from typing import Any, List, Tuple
<<<<<<< HEAD
=======
from deprecated import deprecated
>>>>>>> 5eb2cdda
from mpi4py import MPI
from ase import Atoms
from ase.io import write, Trajectory
import numpy as np

from src.utility import Utility


class GlobalOptimizer(ABC):
    """
    TODO: Write this.
    """

    def __init__(
        self,
        num_clusters: int,
        local_optimizer: Any,
        atoms: int,
        atom_type: str,
        calculator: Any,
        comm: MPI.Intracomm | None = None,
    ) -> None:
        self.history: List = []
        self.cluster_list: List = []
        self.optimizers: List = []
        self.local_optimizer = local_optimizer
        self.current_iteration = 0
        self.num_clusters = num_clusters
        self.atoms = atoms
        self.covalent_radius = 1.0
        self.box_length = (
            2
            * self.covalent_radius
            * (0.5 + ((3.0 * self.atoms) / (4 * np.pi * np.sqrt(2))) ** (1 / 3))
        )
        self.atom_type = atom_type
        self.calculator = calculator
        self.utility = Utility(self)
        self.execution_time: float = 0.0
        self.comm = comm

    @abstractmethod
    def iteration(self) -> None:
        """
        TODO: Write this.
        :return:
        """

    @abstractmethod
    def is_converged(self) -> bool:
        """
        TODO: Write this.
        :return:
        """

    def setup(self, seed: Atoms | None = None) -> None:
        """
        Sets up the clusters by either initializing random clusters or using the seed provided
        :param seed: A cluster that is used as initial point of the optimization
        :return: None.
        """
        self.current_iteration = 0
        self.history = []
        self.cluster_list = []
        self.optimizers = []
        for _ in range(self.num_clusters):
            clus: Atoms
            if seed:
                clus = seed.copy()  # type: ignore
            else:
                while True:
                    positions = (
                        (np.random.rand(self.atoms, 3) - 0.5) * self.box_length * 1.5
                    )
                    if self.utility.configuration_validity(positions):
                        break
                clus = Atoms(self.atom_type + str(self.atoms), positions=positions)  # type: ignore
            clus.calc = self.calculator()
            self.cluster_list.append(clus)
            opt = self.local_optimizer(clus, logfile="log.txt")
            self.optimizers.append(opt)
            self.history.append([])

    def run(self, max_iterations: int, seed: Atoms | None = None) -> None:
        """
        TODO: Write this.
        :param max_iterations:
        :param seed:
        :return:
        """
        start_time = time.time()
        self.setup(seed)

        while self.current_iteration < max_iterations and not self.is_converged():
            self.history.append([])
            self.iteration()
            self.current_iteration += 1

        self.execution_time = time.time() - start_time

    def write_to_file(self, filename: str, cluster_index: int = 0) -> None:
        """
        Writes the cluster to a .xyz file.
        :param filename: the name of the file, does not matter if it has the .xyz extension
        :param cluster_index: which cluster will be written
        """
        filename = filename if filename[-4:] == ".xyz" else filename + ".xyz"
        write(f"clusters/{filename}", self.cluster_list[cluster_index])

    def write_trajectory(self, filename: str, cluster_index: int = 0) -> None:
        """
        Writes all clusters in the history to a trajectory file
        :param filename: File name of the trajectory file
        :param cluster_index: Which cluster history to write to the trajectory file
        :return: None, writes to file
        """
        with Trajectory(filename, mode="w") as traj:  # type: ignore
            for cluster in self.history[cluster_index]:
                traj.write(cluster)  # pylint: disable=E1101

    def append_history(self) -> None:
        """
        Appends copies of all the clusters in the clusterList to the history.
        Copies are used since clusters are passed by reference
        :return:
        """
        for i, cluster in enumerate(self.cluster_list):
            self.history[i].append(cluster.copy())

    def best_energy_cluster(self) -> Tuple[float, Atoms]:
        """
<<<<<<< HEAD
        Gets the best energy from the history
        :param index: which cluster from the history to pick from
=======
        Gets the best energy and the best cluster from the history
        @param index which cluster from the history to pick from
>>>>>>> 5eb2cdda
        """
        min_energy = float("inf")
        best_cluster: Atoms = self.cluster_list[0][0]
        for history_list in self.history:
            for cluster in history_list:
                cluster.calc = self.calculator()
                curr_energy = cluster.get_potential_energy()
                if curr_energy < min_energy:
                    min_energy = curr_energy
                    best_cluster = cluster

        return min_energy, best_cluster

    def best_energy(self) -> float:
        """
        Returns the best energy found so far
        """
        return self.best_energy_cluster()[0]

    def best_cluster(self) -> Atoms:
        """
        Returns the cluster with the best energy found so far
        """
        return self.best_energy_cluster()[1]

    def potentials_history(self, index: int = 0) -> list[float]:
        """
        Returns an array of all the energies found at a
        particular cluster index in the history
        """
        energies = []
        for cluster in self.history[index]:
            cluster.calc = self.calculator()
            curr_energy = cluster.get_potential_energy()
            energies.append(curr_energy)

        return energies

    @deprecated(reason="Get deprecated Moham, now switch to my method")
    def get_best_cluster_found(self, cluster_index: int = 0) -> Any:
        """
        Finds the cluster with the lowest energy from the cluster history
        :param cluster_index: Which cluster history to look through
        :return: Cluster with the lowest energy
        """
        # TODO Make this work for multiple clusters
        min_energy = float("inf")
        best_cluster = None
        for cluster in self.history[cluster_index]:
            cluster.calc = self.calculator()
            curr_energy = cluster.get_potential_energy()
            if curr_energy < min_energy:
                min_energy = curr_energy
                best_cluster = cluster

        return best_cluster<|MERGE_RESOLUTION|>--- conflicted
+++ resolved
@@ -3,10 +3,7 @@
 import time
 from abc import ABC, abstractmethod
 from typing import Any, List, Tuple
-<<<<<<< HEAD
-=======
 from deprecated import deprecated
->>>>>>> 5eb2cdda
 from mpi4py import MPI
 from ase import Atoms
 from ase.io import write, Trajectory
@@ -138,13 +135,7 @@
 
     def best_energy_cluster(self) -> Tuple[float, Atoms]:
         """
-<<<<<<< HEAD
-        Gets the best energy from the history
-        :param index: which cluster from the history to pick from
-=======
         Gets the best energy and the best cluster from the history
-        @param index which cluster from the history to pick from
->>>>>>> 5eb2cdda
         """
         min_energy = float("inf")
         best_cluster: Atoms = self.cluster_list[0][0]
