--- conflicted
+++ resolved
@@ -40,13 +40,9 @@
         )
         self.atom_type = atom_type
         self.calculator = calculator
-<<<<<<< HEAD
-        self.disturber = Disturber(self)
-        self.comm = comm
-=======
         self.utility = Utility(self)
         self.execution_time: float = 0.0
->>>>>>> d622c7c9
+        self.comm = comm
 
     @abstractmethod
     def iteration(self) -> None:
@@ -135,7 +131,6 @@
         for i, cluster in enumerate(self.cluster_list):
             self.history[i].append(cluster.copy())
 
-<<<<<<< HEAD
     def best_energy(self, index: int = 0) -> Tuple[float, Atoms]:
         """
         Gets the best energy from the history
@@ -144,7 +139,14 @@
         min_energy = float("inf")
         best_cluster: Atoms = self.cluster_list[index][0]
         for cluster in self.history[index]:
-=======
+            cluster.calc = self.calculator()
+            curr_energy = cluster.get_potential_energy()
+            if curr_energy < min_energy:
+                min_energy = curr_energy
+                best_cluster = cluster
+
+        return min_energy, best_cluster
+
     def get_best_cluster_found(self, cluster_index: int = 0) -> Any:
         """
         Finds the cluster with the lowest energy from the cluster history
@@ -155,15 +157,10 @@
         min_energy = float("inf")
         best_cluster = None
         for cluster in self.history[cluster_index]:
->>>>>>> d622c7c9
             cluster.calc = self.calculator()
             curr_energy = cluster.get_potential_energy()
             if curr_energy < min_energy:
                 min_energy = curr_energy
                 best_cluster = cluster
 
-<<<<<<< HEAD
-        return min_energy, best_cluster
-=======
-        return best_cluster
->>>>>>> d622c7c9
+        return best_cluster