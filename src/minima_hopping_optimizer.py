--- conflicted
+++ resolved
@@ -110,31 +110,6 @@
     def is_converged(self, conv_iters: int = 10) -> bool:
         return False
 
-<<<<<<< HEAD
-#
-# mh = MinimaHoppingOptimizer(
-#     num_clusters=1,
-#     atoms=13,
-#     atom_type="Fe",
-#     temperature=300,
-# )
-# mh.run(500)
-# best_cluster = mh.get_best_cluster_found()
-# mh.write_trajectory("../clusters/minima_progress.traj")
-# print("Best energy found: ")
-# print(best_cluster.get_potential_energy())
-# write("../clusters/minima_optimized.xyz", best_cluster)
-#
-# traj = TrajectoryReader("../clusters/minima_progress.traj")  # type: ignore
-# BEST_INDEX = 0
-# for i, _ in enumerate(traj):
-#     if mh.utility.compare_clusters(traj[i], best_cluster):
-#         print("Found best cluster at iteration: ")
-#         print(i)
-#         BEST_INDEX = i
-#         break
-# view(traj[: BEST_INDEX + 1])  # type: ignore
-=======
 
 mh = MinimaHoppingOptimizer(
     num_clusters=1,
@@ -157,5 +132,4 @@
         print(i)
         BEST_INDEX = i
         break
-view(traj[: BEST_INDEX + 1])  # type: ignore
->>>>>>> 90b02876
+view(traj[: BEST_INDEX + 1])  # type: ignore