<<<<<<< HEAD
from ase.calculators.lj import LennardJones
from ase.optimize import BFGS
from src.global_optimizer import GlobalOptimizer
import numpy as np
=======
"""
Implementation of the Minima Hopping Algorithm
"""

from typing import List, Any
import numpy as np

from ase import Atoms
from ase.calculators.lj import LennardJones
from ase.optimize import BFGS
>>>>>>> fb68b4d7
from ase.io import write
from ase.io.trajectory import TrajectoryReader
from ase.visualize import view

from src.global_optimizer import GlobalOptimizer


class MinimaHoppingOptimizer(GlobalOptimizer):
    """
    Implementation of the Minima Hopping Optimizer
    """

    def __init__(
        self,
        num_clusters: int,
<<<<<<< HEAD
        local_optimizer,
        atoms: int,
        atom_type: str,
        calculator,
        temperature: float,
        E_diff: float,
        mdmin: int,
        alpha_r: float = 1.02,
        alpha_a: float = 1 / 1.02,
        beta_S: float = 1.05,
        beta_O: float = 1.05,
        beta_N: float = 1 / 1.05,
    ):
        super(MinimaHoppingOptimizer, self).__init__(
            num_clusters, local_optimizer, atoms, atom_type, calculator
        )
        self.alpha_r = alpha_r
        self.alpha_a = alpha_a
        self.beta_S = beta_S
        self.beta_O = beta_O
        self.beta_N = beta_N
=======
        atoms: int,
        atom_type: str,
        temperature: float,
        local_optimizer: Any = BFGS,
        calculator: Any = LennardJones,
    ):
        super().__init__(num_clusters, local_optimizer, atoms, atom_type, calculator)
        self.alpha_r = 1.02
        self.alpha_a = 1 / 1.02
        self.beta_s = 1.05
        self.beta_o = 1.05
        self.beta_n = 1 / 1.05
>>>>>>> fb68b4d7
        self.temperature = temperature
        self.e_diff = 0.5
        self.mdmin = 3
        self.m_cur = [None] * num_clusters
<<<<<<< HEAD
        self.minima_history = []

    def iteration(self):
=======
        self.minima_history: List[Atoms] = []

    def iteration(self) -> None:
>>>>>>> fb68b4d7
        """
        Runs a single iteration of Minima hopping
        :return:
        """
        for cluster_index, cluster in enumerate(self.cluster_list):
            self.disturber.md(cluster, self.temperature, self.mdmin)
            cluster.set_momenta(np.zeros(cluster.get_momenta().shape))

            with self.local_optimizer(cluster, logfile="log.txt") as opt:
                opt.run(fmax=0.2)

            self.check_results(cluster, cluster_index)
            self.append_history()
            # print("Temperature: " + str(self.temperature))
            # print("Energy: " + str(cluster.get_potential_energy()))
            # print()

    def check_results(self, m: Atoms, cluster_index: int) -> None:
        """
        Checks the outcome of a minima hopping run and changes temperature and e_diff variables depending on the outcome
        :param m: Minima we found
        :param i: Current index in the cluster list
        :return: None
        """
        if (
            self.m_cur[cluster_index] is not None
        ):  # Case 1: We did not find a new minimum
            if self.compare_clusters(self.m_cur[cluster_index], m):  # type: ignore
                # print(self.m_cur[i].get_potential_energy())
                # print(m.get_potential_energy())
                # print("2 minima are the same")
                self.temperature *= self.beta_s
                return

            if (
<<<<<<< HEAD
                m.get_potential_energy() - self.m_cur[i].get_potential_energy()
                < self.E_diff
            ):  # Check if energy has decreased enough to be considered a new minimum
                """print("Energy between 2 minima has decreased enough")"""
                self.E_diff *= self.alpha_a
                self.m_cur[i] = m.copy()
                self.m_cur[i].calc = self.calculator()
=======
                m.get_potential_energy() - self.m_cur[i].get_potential_energy()  # type: ignore
                < self.e_diff
            ):  # Check if energy has decreased enough to be considered a new minimum
                # print("Energy between 2 minima has decreased enough")
                self.e_diff *= self.alpha_a
                self.m_cur[i] = m.copy()  # type: ignore
                self.m_cur[i].calc = self.calculator()  # type: ignore
>>>>>>> fb68b4d7
            else:
                self.e_diff *= self.alpha_r
        else:
            self.m_cur[cluster_index] = m.copy()  # type: ignore
            self.m_cur[cluster_index].calc = self.calculator()  # type: ignore

        for (
            minima
        ) in (
            self.minima_history
        ):  # Is this a minima we've seen before? Change temperature accordingly
            if self.compare_clusters(m, minima):
                # print(minima.get_potential_energy())
                # print(m.get_potential_energy())
                # print("We've seen this minima before")
                self.temperature *= self.beta_o
                return

        # print("We've never seen this minima before")
        self.minima_history.append(m.copy())  # type: ignore
        self.minima_history[-1].calc = self.calculator()
        self.temperature *= self.beta_n

    def is_converged(self) -> bool:
        return False


<<<<<<< HEAD

mh = MinimaHoppingOptimizer(
    num_clusters=1,
    local_optimizer=BFGS,
    atoms=13,
    atom_type="Fe",
    calculator=LennardJones,
    temperature=300,
    E_diff=0.5,
    mdmin=3,
=======
mh = MinimaHoppingOptimizer(
    num_clusters=1,
    atoms=13,
    atom_type="Fe",
    temperature=300,
>>>>>>> fb68b4d7
)
mh.run(500)
best_cluster = mh.get_best_cluster_found()
mh.write_trajectory("../clusters/minima_progress.traj")
print("Best energy found: ")
print(best_cluster.get_potential_energy())
write("../clusters/minima_optimized.xyz", best_cluster)

traj = TrajectoryReader("../clusters/minima_progress.traj")  # type: ignore
BEST_INDEX = 0
for i, _ in enumerate(traj):
    if mh.compare_clusters(traj[i], best_cluster):
        print("Found best cluster at iteration: ")
        print(i)
        BEST_INDEX = i
        break
<<<<<<< HEAD
view(traj[: i + 1])
=======
view(traj[: BEST_INDEX + 1])  # type: ignore
>>>>>>> fb68b4d7
<|MERGE_RESOLUTION|>--- conflicted
+++ resolved
@@ -1,9 +1,3 @@
-<<<<<<< HEAD
-from ase.calculators.lj import LennardJones
-from ase.optimize import BFGS
-from src.global_optimizer import GlobalOptimizer
-import numpy as np
-=======
 """
 Implementation of the Minima Hopping Algorithm
 """
@@ -14,7 +8,6 @@
 from ase import Atoms
 from ase.calculators.lj import LennardJones
 from ase.optimize import BFGS
->>>>>>> fb68b4d7
 from ase.io import write
 from ase.io.trajectory import TrajectoryReader
 from ase.visualize import view
@@ -30,29 +23,6 @@
     def __init__(
         self,
         num_clusters: int,
-<<<<<<< HEAD
-        local_optimizer,
-        atoms: int,
-        atom_type: str,
-        calculator,
-        temperature: float,
-        E_diff: float,
-        mdmin: int,
-        alpha_r: float = 1.02,
-        alpha_a: float = 1 / 1.02,
-        beta_S: float = 1.05,
-        beta_O: float = 1.05,
-        beta_N: float = 1 / 1.05,
-    ):
-        super(MinimaHoppingOptimizer, self).__init__(
-            num_clusters, local_optimizer, atoms, atom_type, calculator
-        )
-        self.alpha_r = alpha_r
-        self.alpha_a = alpha_a
-        self.beta_S = beta_S
-        self.beta_O = beta_O
-        self.beta_N = beta_N
-=======
         atoms: int,
         atom_type: str,
         temperature: float,
@@ -65,20 +35,13 @@
         self.beta_s = 1.05
         self.beta_o = 1.05
         self.beta_n = 1 / 1.05
->>>>>>> fb68b4d7
         self.temperature = temperature
         self.e_diff = 0.5
         self.mdmin = 3
         self.m_cur = [None] * num_clusters
-<<<<<<< HEAD
-        self.minima_history = []
-
-    def iteration(self):
-=======
         self.minima_history: List[Atoms] = []
 
     def iteration(self) -> None:
->>>>>>> fb68b4d7
         """
         Runs a single iteration of Minima hopping
         :return:
@@ -114,15 +77,6 @@
                 return
 
             if (
-<<<<<<< HEAD
-                m.get_potential_energy() - self.m_cur[i].get_potential_energy()
-                < self.E_diff
-            ):  # Check if energy has decreased enough to be considered a new minimum
-                """print("Energy between 2 minima has decreased enough")"""
-                self.E_diff *= self.alpha_a
-                self.m_cur[i] = m.copy()
-                self.m_cur[i].calc = self.calculator()
-=======
                 m.get_potential_energy() - self.m_cur[i].get_potential_energy()  # type: ignore
                 < self.e_diff
             ):  # Check if energy has decreased enough to be considered a new minimum
@@ -130,7 +84,6 @@
                 self.e_diff *= self.alpha_a
                 self.m_cur[i] = m.copy()  # type: ignore
                 self.m_cur[i].calc = self.calculator()  # type: ignore
->>>>>>> fb68b4d7
             else:
                 self.e_diff *= self.alpha_r
         else:
@@ -158,24 +111,11 @@
         return False
 
 
-<<<<<<< HEAD
-
-mh = MinimaHoppingOptimizer(
-    num_clusters=1,
-    local_optimizer=BFGS,
-    atoms=13,
-    atom_type="Fe",
-    calculator=LennardJones,
-    temperature=300,
-    E_diff=0.5,
-    mdmin=3,
-=======
 mh = MinimaHoppingOptimizer(
     num_clusters=1,
     atoms=13,
     atom_type="Fe",
     temperature=300,
->>>>>>> fb68b4d7
 )
 mh.run(500)
 best_cluster = mh.get_best_cluster_found()
@@ -192,8 +132,4 @@
         print(i)
         BEST_INDEX = i
         break
-<<<<<<< HEAD
-view(traj[: i + 1])
-=======
-view(traj[: BEST_INDEX + 1])  # type: ignore
->>>>>>> fb68b4d7
+view(traj[: BEST_INDEX + 1])  # type: ignore