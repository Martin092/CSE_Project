--- conflicted
+++ resolved
@@ -12,22 +12,6 @@
     """
     Makes a request to the oxford database and creates a .xyz file from it
     """
-<<<<<<< HEAD
-    response = requests.get(
-        f"http://doye.chem.ox.ac.uk/jon/structures/LJ/points/{atoms}", timeout=2
-    )
-    if response.status_code != 200:
-        print(f"ERROR: Web request failed with {response}", file=sys.stderr)
-
-    values = response.text
-    result = str(atoms) + "\n\n"
-    for line in iter(values.splitlines()):
-        result += atom_type + line + "\n"
-
-    name = f"oxford_minimas/LJ{atoms}.xyz"
-    with open(name, "w", encoding="UTF-8") as file:
-        file.write(result)
-=======
     name = f"../oxford_minimas/LJ{atoms}.xyz"
     if not os.path.exists(name):
         response = requests.get(
@@ -47,7 +31,6 @@
 
         with open(name, "w", encoding="UTF-8") as file:
             file.write(result)
->>>>>>> 7ecaafbd
     return name
 
 
@@ -60,9 +43,3 @@
 
     cluster.calc = LennardJones()  # type: ignore
     return cluster.get_potential_energy()  # type: ignore
-<<<<<<< HEAD
-=======
-
-
-# print(get_cluster_energy(37, "C"))
->>>>>>> 7ecaafbd
