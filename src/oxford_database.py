"""
TODO: Write this
"""

import os
import sys
import requests
from ase.io import read
from ase.calculators.lj import LennardJones


def create_xyz_file(atoms: int, atom_type: str) -> str:
    """
    Makes a request to the oxford database and creates a .xyz file from it
    """
    name = f"../oxford_minimas/LJ{atoms}.xyz"
    if not os.path.exists(name):
        response = requests.get(
            f"http://doye.chem.ox.ac.uk/jon/structures/LJ/points/{atoms}", timeout=2
        )
        print("GET request sent to the database")
        if response.status_code != 200:
            print(f"ERROR: Web request failed with {response}", file=sys.stderr)

        values = response.text
        result = str(atoms) + "\n\n"
        for line in iter(values.splitlines()):
            result += atom_type + line + "\n"

        if not os.path.exists("../oxford_minimas"):
            os.mkdir("../oxford_minimas")

        with open(name, "w", encoding="UTF-8") as file:
            file.write(result)
    return name


def get_cluster_energy(atoms: int, atom_type: str) -> float:
    """
    Creates a file from the database and prints its energy
    """
    filename = create_xyz_file(atoms, atom_type)
    cluster = read(filename)

    cluster.calc = LennardJones()  # type: ignore
<<<<<<< HEAD
    return cluster.get_potential_energy()  # type: ignore
=======
    print("Energy Database: ", cluster.get_potential_energy())  # type: ignore
    return cluster.get_potential_energy()  # type: ignore
>>>>>>> 07d26703
<|MERGE_RESOLUTION|>--- conflicted
+++ resolved
@@ -43,9 +43,5 @@
     cluster = read(filename)
 
     cluster.calc = LennardJones()  # type: ignore
-<<<<<<< HEAD
-    return cluster.get_potential_energy()  # type: ignore
-=======
     print("Energy Database: ", cluster.get_potential_energy())  # type: ignore
-    return cluster.get_potential_energy()  # type: ignore
->>>>>>> 07d26703
+    return cluster.get_potential_energy()  # type: ignore