from abc import ABC, abstractmethod
from ase import Atoms
import numpy as np
from Disturber import Disturber
<<<<<<< HEAD
=======
from ase.io import write
>>>>>>> 432266d3

class GlobalOptimizer(ABC):

    def __init__(self, num_clusters: int, localOptimizer, atoms: int, atom_type: str, calculator):
        self.history = []
        self.clusterList = []
        self.optimizers = []
        self.localOptimizer = localOptimizer
        self.currentIteration = 0
        self.atoms = atoms
        self.covalentRadius = 1.0
        self.boxLength = 2 * self.covalentRadius * (1/2 + ((3.0 * self.atoms) / ( 4 * np.pi * np.sqrt(2)))**(1/3))
        self.atom_type = atom_type
        self.calculator = calculator
        self.disturber = Disturber(self.localOptimizer, self)

        for i in range(num_clusters):
            positions = ( np.random.rand(self.atoms, 3) - 0.5 ) *  self.boxLength * 1.5 #1.5 is a magic number
            # In the future, instead of number of atoms, we ask the user to choose how many atoms they want for each atom type.
            clus = Atoms(self.atom_type + str(self.atoms), positions=positions)
            clus.calc = calculator()
            self.clusterList.append(clus)
            self.history.append([clus.copy()])
            opt = localOptimizer(clus, logfile='log.txt')
            self.optimizers.append(opt)

    @abstractmethod
    def iteration(self):
        pass

    @abstractmethod
    def isConverged(self):
        pass

    @abstractmethod
    def setup(self):
        pass

    def run(self, maxIterations):
        self.setup()

        while self.currentIteration < maxIterations and not self.isConverged():
            print(self.currentIteration)
            self.iteration()
            self.currentIteration += 1

    def write_to_file(self, filename: str, cluster_index=0):
        """
        Writes the cluster to a .xyz file.
        :param filename: the name of the file, does not matter if it has the .xyz extension
        :param cluster_index: which cluster will be written
        """
        filename = filename if filename[-4:] == ".xyz" else filename + ".xyz"
        write(f'clusters/{filename}', self.clusterList[cluster_index])

    def append_history(self):
        """
        Appends copies of all the clusters in the clusterList to the history.
        Copies are used since clusters are passed by reference
        :return:
        """
        for i, cluster in enumerate(self.clusterList):
            self.history[i].append(cluster.copy())
<|MERGE_RESOLUTION|>--- conflicted
+++ resolved
@@ -2,10 +2,7 @@
 from ase import Atoms
 import numpy as np
 from Disturber import Disturber
-<<<<<<< HEAD
-=======
 from ase.io import write
->>>>>>> 432266d3
 
 class GlobalOptimizer(ABC):
 
