import numpy as np
from ase.units import fs
from ase.md.langevin import Langevin
from sklearn.decomposition import PCA
from reference_code.rotation_matrices import rotation_matrix
from ase import Atoms
from reference_code.rotation_matrices import rotation_y, rotation_x, rotation_z
import sys


class Disturber:

    # Class with all the methods to disturb a cluster

    def __init__(self, global_optimizer):
        self.global_optimizer = global_optimizer

<<<<<<< HEAD
    def random_step(self, cluster, box_size):
=======

    def random_step(self, cluster):
>>>>>>> 25dacdf4
        """
        Moves the highest energy atom in a random direction
        :param cluster: the cluster we want to disturb
        :param box_size the size of the container containing the atoms
        :return: result is written directly to cluster, nothing is returned
        """
        energies = cluster.get_potential_energies()
        index = np.argmax(energies)
        energy_before = cluster.get_potential_energy()

        # random step from -1 to 1
<<<<<<< HEAD
        step_size = (np.random.rand(3) - 0.5) * 2
        for i in range(15):
            step = (np.random.rand(3) - 0.5) * 2 * step_size
            cluster.positions[highest_index] += step
=======
        stepSize = (np.random.rand(3) - 0.5) * 2

        attempts = 0
        while True:
            # every 100 attempts to find a new step, increase the step size by 1.
            # NOTE: probably not the best way to go about the algorithm not finding an appropriate step but works for now
            attempts += 1
            if attempts % 100 == 0:
                stepSize += 1

            step = (np.random.rand(3) - 0.5) * 2 * stepSize
            energy_before = self.global_optimizer.clusterList[0].get_potential_energy()

            cluster.positions[index] += step
            cluster.positions = np.clip(cluster.positions, -self.global_optimizer.boxLength, self.global_optimizer.boxLength)

            energy_after = self.global_optimizer.clusterList[0].get_potential_energy()

            # Metropolis criterion gives an acceptance probability based on temperature for each move
            if not self.metropolis_criterion(energy_before, energy_after, 1):
                cluster.positions[index] -= step
                continue
            break

>>>>>>> 25dacdf4

    def metropolis_criterion(self, initial_energy, new_energy, temp=0.8):
        """
        Metropolis acceptance criterion for accepting a new move based on temperature
        :param initial_energy: The energy of the cluster before the move
        :param new_energy: The energy of the cluster after the move
        :param temp: temperature at which we want the move to occur
        :return: whether the move is accepted
        """
        if np.isnan(new_energy) or new_energy - initial_energy > 50:  # Energy is way too high, bad move
            return False
        elif new_energy > initial_energy:
            accept_prob = np.exp(-(new_energy - initial_energy) / temp)
            return np.random.rand() < accept_prob # We accept each move with a probability given by the Metropolis criterion
        else:  # We went downhill, cool
            return True

    def check_atom_position(self, cluster, atom):
        if np.linalg.norm(atom.position) > self.global_optimizer.boxLength:
            return False
        for other_atom in cluster:
            if np.linalg.norm(atom.position - other_atom.position) < 0.5 * self.global_optimizer.covalentRadius:
                return False
        return True
    
    def check_group_position(self, group_static, group_moved):
        for atom in group_moved:
            if np.linalg.norm(atom.position) > self.global_optimizer.boxLength:
                return False
            for other_atom in group_static:
                if np.linalg.norm(atom.position - other_atom.position) < 0.5 * self.global_optimizer.covalentRadius:
                    return False
        return True

    def angular_movement(self, cluster):
<<<<<<< HEAD
        vector = np.random.rand(3)
        atom = cluster[np.random.randint(0, len(cluster))]
        angle = np.random.uniform(0, 2 * np.pi)
        atom.position = np.dot(rotation_matrix(vector, angle), atom.position)
        # Check if position is valid: check_position(self, cluster, atom)
        return cluster
=======
        """
        Perform a rotational movement for the atom with the highest energy.
        :param cluster: The atomic cluster to modify
        """

        energies = cluster.get_potential_energies()
        index = np.argmax(energies)

        initial_positions = cluster.positions.copy()
        initial_energy = cluster.get_potential_energy()
        max_attempts = 500
        temperature = 1.0

        cluster.set_center_of_mass([0, 0, 0])

        for attempt in range(max_attempts):
            vector = np.random.rand(3) - 0.5
            angle = np.random.uniform(0, 2 * np.pi)

            rotation = rotation_matrix(vector, angle)

            rotated_position = np.dot(rotation, cluster.positions[index])
            cluster.positions[index] = rotated_position

            cluster.positions = np.clip(
                cluster.positions,
                -self.global_optimizer.boxLength,
                self.global_optimizer.boxLength
            )

            new_energy = cluster.get_potential_energy()

            if self.metropolis_criterion(initial_energy, new_energy, temperature):
                break
            else:
                cluster.positions = initial_positions
        else:
            print("WARNING: Unable to find a valid rotational move.", file=sys.stderr)
>>>>>>> 25dacdf4

    def md(self, cluster, temperature, number_of_steps):
        """
        Perform a Molecular Dynamics run using Langevin Dynamics
        :param cluster: Cluster of atoms
        :param temperature: Temperature in Kelvin
        :param number_of_steps: Number of steps to use in Molecular Dynamics
        """
        dyn = Langevin(
            cluster,
            timestep=5.0 * fs,  # Feel free to mess with this parameter
            temperature_K=temperature,
            friction=0.5 / fs,  # Feel free to mess with this parameter
        )

        dyn.run(number_of_steps)

    def twist(self, cluster):
        # Twist doesn't have a check since it is a rotation, and it wouldn't collide with already existing atoms.
        group1, group2, normal = self.split_cluster(cluster)
        choice = np.random.choice([0, 1])
        chosen_group = group1 if choice == 0 else group2

        angle = np.random.uniform(0, 2 * np.pi)
        matrix = rotation_matrix(normal, angle)

        for atom in chosen_group:
            atom.position = np.dot(matrix, atom.position)
        
        return cluster

    def etching(self, cluster):
        pass

    def split_cluster(self, cluster: Atoms, p1=np.random.rand(3), p2=np.random.rand(3), p3=np.random.rand(3)):
        v1 = p2 - p1
        v2 = p3 - p1
        normal = np.cross(v1, v2)
        d = - np.dot(normal, p1)
        group1 = []
        group2 = []
        for atom in cluster:
            val = np.dot(normal, atom.position) + d
            if val > 0:
                group1.append(atom)
            else:
                group2.append(atom)
        return group1, group2, normal

    def align_cluster(self, cluster: Atoms):
        cl = np.array(cluster.positions)
        center_of_mass = np.mean(cl, axis=0)
        cluster_centered = cl - center_of_mass
        pca = PCA(n_components=3)
        pca.fit(cluster_centered)
        principal_axes = pca.components_
        rotated_cluster = np.dot(cluster_centered, principal_axes.T)
        cluster.positions = rotated_cluster
        return cluster<|MERGE_RESOLUTION|>--- conflicted
+++ resolved
@@ -15,12 +15,7 @@
     def __init__(self, global_optimizer):
         self.global_optimizer = global_optimizer
 
-<<<<<<< HEAD
     def random_step(self, cluster, box_size):
-=======
-
-    def random_step(self, cluster):
->>>>>>> 25dacdf4
         """
         Moves the highest energy atom in a random direction
         :param cluster: the cluster we want to disturb
@@ -32,12 +27,6 @@
         energy_before = cluster.get_potential_energy()
 
         # random step from -1 to 1
-<<<<<<< HEAD
-        step_size = (np.random.rand(3) - 0.5) * 2
-        for i in range(15):
-            step = (np.random.rand(3) - 0.5) * 2 * step_size
-            cluster.positions[highest_index] += step
-=======
         stepSize = (np.random.rand(3) - 0.5) * 2
 
         attempts = 0
@@ -62,7 +51,6 @@
                 continue
             break
 
->>>>>>> 25dacdf4
 
     def metropolis_criterion(self, initial_energy, new_energy, temp=0.8):
         """
@@ -98,14 +86,6 @@
         return True
 
     def angular_movement(self, cluster):
-<<<<<<< HEAD
-        vector = np.random.rand(3)
-        atom = cluster[np.random.randint(0, len(cluster))]
-        angle = np.random.uniform(0, 2 * np.pi)
-        atom.position = np.dot(rotation_matrix(vector, angle), atom.position)
-        # Check if position is valid: check_position(self, cluster, atom)
-        return cluster
-=======
         """
         Perform a rotational movement for the atom with the highest energy.
         :param cluster: The atomic cluster to modify
@@ -144,7 +124,6 @@
                 cluster.positions = initial_positions
         else:
             print("WARNING: Unable to find a valid rotational move.", file=sys.stderr)
->>>>>>> 25dacdf4
 
     def md(self, cluster, temperature, number_of_steps):
         """
