--- conflicted
+++ resolved
@@ -4,13 +4,10 @@
 from sklearn.decomposition import PCA
 from reference_code.rotation_matrices import rotation_matrix
 from ase import Atoms
-<<<<<<< HEAD
 from ase.optimize.minimahopping import PassedMinimum
 from ase.md.velocitydistribution import MaxwellBoltzmannDistribution
 import time
-=======
 import sys
->>>>>>> 0a64f365
 
 
 class Disturber:
@@ -57,9 +54,6 @@
                 continue
             break
 
-<<<<<<< HEAD
-    def check_position(self, cluster, atom):
-=======
     def metropolis_criterion(self, initial_energy, new_energy, temp=0.8):
         """
         Metropolis acceptance criterion for accepting a new move based on temperature
@@ -78,7 +72,6 @@
             return True
 
     def check_atom_position(self, cluster, atom):
->>>>>>> 0a64f365
         if np.linalg.norm(atom.position) > self.global_optimizer.boxLength:
             return False
         for other_atom in cluster:
