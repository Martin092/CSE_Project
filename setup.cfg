--- conflicted
+++ resolved
@@ -6,17 +6,10 @@
 omit = **/__init__.py
 [pylint.'MESSAGES CONTROL']
 disable = W0511, E0401, E0203, W0201
-<<<<<<< HEAD
 max-positional-arguments = 8
 max-line-length = 120
 max-args = 8
 max-attributes = 13
-=======
-max-positional-arguments = 15
-max-line-length = 120
-max-args = 15
-max-attributes = 20
->>>>>>> 98a7c1d0
 min-similarity-lines = 7
 extension-pkg-allow-list=mpi4py.MPI
 [mypy]
